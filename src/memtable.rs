--- conflicted
+++ resolved
@@ -220,12 +220,8 @@
     // Only used for recovering from the rewrite queue.
     pub fn append_rewrite(&mut self, entries: Vec<E>, mut entries_index: Vec<EntryIndex>) {
         for ei in &mut entries_index {
-<<<<<<< HEAD
-            ei.file_position.queue = LogQueue::Rewrite;
-=======
             ei.queue = LogQueue::Rewrite;
             debug_assert!(ei.cache_tracker.is_none());
->>>>>>> 48be2d78
         }
         self.append(entries, entries_index);
         debug_assert!(self.entries_cache.is_empty());
@@ -267,19 +263,6 @@
             return entries_index.len();
         }
 
-<<<<<<< HEAD
-        for ei in entries_index.iter().skip(distance).take(len) {
-            if self.entries_index[self.rewrite_count]
-                .file_position
-                .file_num
-                > latest_rewrite
-            {
-                // Some entries are overwritten by new appends.
-                break;
-            }
-            self.entries_index[self.rewrite_count].file_position = ei.file_position;
-            self.rewrite_count += 1;
-=======
         if first < front {
             // Some of head entries in `entries_index` are compacted.
             let offset = (front - first) as usize;
@@ -316,7 +299,6 @@
             self.entries_index[i + distance].batch_len = ei.batch_len;
             self.entries_index[i + distance].offset = ei.offset;
             self.entries_index[i + distance].len = ei.len;
->>>>>>> 48be2d78
         }
 
         // For rewritten entries, clean the cache.
@@ -500,15 +482,9 @@
             vec_idx.extend_from_slice(first);
             vec_idx.extend_from_slice(second);
         }
-<<<<<<< HEAD
-        self.global_stats.add_cache_hit(vec.len() - vec_len);
-        self.global_stats
-            .add_cache_miss(vec_idx.len() - vec_idx_len);
-=======
         let (hit, miss) = (vec.len() - vec_len, vec_idx.len() - vec_idx_len);
         self.global_stats.add_cache_hit(hit);
         self.global_stats.add_cache_miss(miss);
->>>>>>> 48be2d78
         Ok(())
     }
 
@@ -1223,35 +1199,17 @@
 
             let mut ent_idx = EntryIndex::default();
             ent_idx.index = idx;
-<<<<<<< HEAD
-            ent_idx.file_position.file_num = file_num;
-=======
             ent_idx.queue = queue;
             ent_idx.file_num = file_num;
->>>>>>> 48be2d78
             ent_idx.offset = idx; // fake offset
             ent_idx.len = 1; // fake size
 
-<<<<<<< HEAD
-    fn generate_rewrite_ents_index(begin_idx: u64, end_idx: u64, file_num: u64) -> Vec<EntryIndex> {
-        assert!(end_idx >= begin_idx);
-        let mut ents_idx = vec![];
-        for idx in begin_idx..end_idx {
-            let mut ent_idx = EntryIndex::default();
-            ent_idx.index = idx;
-            ent_idx.file_position.queue = LogQueue::Rewrite;
-            ent_idx.file_position.file_num = file_num;
-            ent_idx.offset = idx; // fake offset
-            ent_idx.len = 1; // fake size
-=======
             if queue != LogQueue::Rewrite {
                 let mut tracker = CacheTracker::new(stats.clone(), Arc::new(AtomicUsize::new(1)));
                 tracker.global_stats.add_mem_change(1);
                 tracker.sub_on_drop = 1;
                 ent_idx.cache_tracker = Some(tracker);
             }
-
->>>>>>> 48be2d78
             ents_idx.push(ent_idx);
         }
         (ents, ents_idx)
