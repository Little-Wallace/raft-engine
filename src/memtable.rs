use std::collections::VecDeque;
use std::marker::PhantomData;
use std::sync::Arc;
use std::{cmp, u64};

use protobuf::Message;

use crate::cache_evict::CacheTracker;
use crate::log_batch::{CompressionType, EntryExt};
use crate::pipe_log::LogQueue;
use crate::util::{slices_in_range, HashMap};
use crate::{Error, GlobalStats, Result};

const SHRINK_CACHE_CAPACITY: usize = 64;
const SHRINK_CACHE_LIMIT: usize = 512;

#[derive(Debug, Clone, PartialEq)]
pub struct EntryIndex {
    pub index: u64,

    // Log batch physical position in file.
    pub queue: LogQueue,
    pub file_num: u64,
    pub base_offset: u64,
    pub compression_type: CompressionType,
    pub batch_len: u64,

    // Entry position in log batch.
    pub offset: u64,
    pub len: u64,

    // Take and drop the field when the entry is removed from entry cache.
    pub cache_tracker: Option<CacheTracker>,
}

impl Default for EntryIndex {
    fn default() -> EntryIndex {
        EntryIndex {
            index: 0,
            queue: LogQueue::Append,
            file_num: 0,
            base_offset: 0,
            compression_type: CompressionType::None,
            batch_len: 0,
            offset: 0,
            len: 0,
            cache_tracker: None,
        }
    }
}

/*
 * Each region has an individual `MemTable` to cache latest entries and all entries indices.
 * `MemTable` also have a map to store all key value pairs for this region.
 *
 * Latest N entries                    [**************************]
 *                                      ^                        ^
 *                                      |                        |
 *                             first entry in cache      last entry in cache
 * All entries indices [******************************************]
 *                      ^                                        ^
 *                      |                                        |
 *                 first entry                               last entry
 */
pub struct MemTable<E: Message + Clone, W: EntryExt<E>> {
    region_id: u64,

    // latest N entries
    entries_cache: VecDeque<E>,

    // All entries index
    entries_index: VecDeque<EntryIndex>,
    rewrite_count: usize,

    // Region scope key/value pairs
    // key -> (value, queue, file_num)
    kvs: HashMap<Vec<u8>, (Vec<u8>, LogQueue, u64)>,

    global_stats: Arc<GlobalStats>,
    _phantom: PhantomData<W>,
}

impl<E: Message + Clone, W: EntryExt<E>> MemTable<E, W> {
    fn cache_distance(&self) -> usize {
        if self.entries_cache.is_empty() {
            return self.entries_index.len();
        }
        self.entries_index.len() - self.entries_cache.len()
    }

    fn adjust_rewrite_count(&mut self, new_rewrite_count: usize) {
        let rewrite_delta = new_rewrite_count as i64 - self.rewrite_count as i64;
        self.rewrite_count = new_rewrite_count;
        if rewrite_delta >= 0 {
            self.global_stats.add_rewrite(rewrite_delta as usize);
        } else {
            let rewrite_delta = -rewrite_delta as usize;
            self.global_stats.add_compacted_rewrite(rewrite_delta);
        }
    }

    // Remove all cached entries with index greater than or equal to the given.
    fn cut_entries_cache(&mut self, index: u64) {
        if self.entries_cache.is_empty() {
            return;
        }
        let last_index = W::index(self.entries_cache.back().unwrap());
        let first_index = W::index(self.entries_cache.front().unwrap());
        let conflict = if index <= first_index {
            // All entries need to be removed.
            0
        } else if index <= last_index {
            // Entries after `index` (included) need to be removed.
            (index - first_index) as usize
        } else {
            // No entries need to be removed.
            return;
        };

        let distance = self.cache_distance();
        for offset in conflict..self.entries_cache.len() {
            let entry_index = &mut self.entries_index[distance + offset];
            entry_index.cache_tracker.take();
        }

        self.entries_cache.truncate(conflict);
    }

    // Remove all entry indexes with index greater than or equal to the given.
    fn cut_entries_index(&mut self, index: u64) -> usize {
        if self.entries_index.is_empty() {
            return 0;
        }
        let last_index = self.entries_index.back().unwrap().index;
        let first_index = self.entries_index.front().unwrap().index;
        assert!(first_index <= index); // Compacted entries can't be overwritten.
        let conflict = if index <= last_index {
            (index - first_index) as usize
        } else {
            return 0;
        };
        self.entries_index.truncate(conflict);

        let new_rewrite_count = cmp::min(self.rewrite_count, self.entries_index.len());
        self.adjust_rewrite_count(new_rewrite_count);
        (last_index - index + 1) as usize
    }

    fn shrink_entries_cache(&mut self) {
        if self.entries_cache.capacity() > SHRINK_CACHE_LIMIT
            && self.entries_cache.len() <= SHRINK_CACHE_CAPACITY
        {
            self.entries_cache.shrink_to(SHRINK_CACHE_CAPACITY);
        }
    }

    fn shrink_entries_index(&mut self) {
        if self.entries_index.capacity() > SHRINK_CACHE_LIMIT
            && self.entries_index.len() <= SHRINK_CACHE_CAPACITY
        {
            self.entries_index.shrink_to(SHRINK_CACHE_CAPACITY);
        }
    }

    pub fn new(region_id: u64, global_stats: Arc<GlobalStats>) -> MemTable<E, W> {
        MemTable::<E, W> {
            region_id,
            entries_cache: VecDeque::with_capacity(SHRINK_CACHE_CAPACITY),
            entries_index: VecDeque::with_capacity(SHRINK_CACHE_CAPACITY),
            rewrite_count: 0,
            kvs: HashMap::default(),

            global_stats,
            _phantom: PhantomData,
        }
    }

    pub fn append(&mut self, entries: Vec<E>, entries_index: Vec<EntryIndex>) {
        assert_eq!(entries.len(), entries_index.len());
        if entries.is_empty() {
            return;
        }

        let first_index_to_add = W::index(&entries[0]);
        self.cut_entries_cache(first_index_to_add);
        self.cut_entries_index(first_index_to_add);

        if let Some((queue, index)) = self.entries_index.back().map(|e| (e.queue, e.index)) {
            if first_index_to_add > index + 1 {
                if queue != LogQueue::Rewrite {
                    panic!("memtable {} has a hole", self.region_id);
                }
                self.compact_to(index + 1);
            }
        }

        if entries_index.first().unwrap().cache_tracker.is_some() {
            // If one item in the batch is in cache, all items should be also in.
            self.entries_cache.extend(entries);
        }
        self.entries_index.extend(entries_index);
    }

    // Only used for recovering from the rewrite queue.
    pub fn append_rewrite(&mut self, entries: Vec<E>, mut entries_index: Vec<EntryIndex>) {
        for ei in &mut entries_index {
            ei.queue = LogQueue::Rewrite;
            debug_assert!(ei.cache_tracker.is_none());
        }
        self.append(entries, entries_index);
<<<<<<< HEAD
        if let Some(index) = self.entries_index.back().map(|ei| ei.index) {
            // Things in rewrite queue won't appear in cache.
            self.compact_cache_to(index);
        }
=======
        debug_assert!(self.entries_cache.is_empty());
>>>>>>> 48be2d78

        let new_rewrite_count = self.entries_index.len();
        self.adjust_rewrite_count(new_rewrite_count);
    }

    pub fn rewrite(&mut self, entries_index: Vec<EntryIndex>, latest_rewrite: Option<u64>) {
        if !entries_index.is_empty() {
            self.global_stats.add_rewrite(entries_index.len());
            let compacted_rewrite = self.rewrite_impl(entries_index, latest_rewrite);
            self.global_stats.add_compacted_rewrite(compacted_rewrite);
        }
    }

    // Try to rewrite some entries which have already been written into the rewrite queue.
    // However some are not necessary any more, so that return `compacted_rewrite_operations`.
    fn rewrite_impl(
        &mut self,
        mut entries_index: Vec<EntryIndex>,
        latest_rewrite: Option<u64>,
    ) -> usize {
        if self.entries_index.is_empty() {
            // All entries are compacted.
            return entries_index.len();
        }

        let mut compacted_rewrite_operations = 0;

        let front = self.entries_index.front().unwrap().index;
        let back = self.entries_index.back().unwrap().index;
        let mut first = entries_index.first().unwrap().index;
        debug_assert!(first <= self.entries_index[self.rewrite_count].index);
        let last = entries_index.last().unwrap().index;

        if last < front {
            // All rewritten entries are compacted.
            return entries_index.len();
        }

        if first < front {
            // Some of head entries in `entries_index` are compacted.
            let offset = (front - first) as usize;
            entries_index.drain(..offset);
            first = entries_index.first().unwrap().index;
            compacted_rewrite_operations += offset;
        }

        let distance = (first - front) as usize;
        let mut len = (cmp::min(last, back) - first + 1) as usize;
        for (i, ei) in entries_index.iter().take(len).enumerate() {
            if let Some(latest_rewrite) = latest_rewrite {
                debug_assert_eq!(self.entries_index[i + distance].queue, LogQueue::Append);
                if self.entries_index[i + distance].file_num > latest_rewrite {
                    // Some entries are overwritten by new appends.
                    compacted_rewrite_operations += entries_index.len() - i;
                    len = i + 1;
                    break;
                }
            } else {
                // It's a squeeze operation.
                debug_assert_eq!(self.entries_index[i + distance].queue, LogQueue::Rewrite);
            }

            if self.entries_index[i + distance].queue != LogQueue::Rewrite {
                debug_assert_eq!(ei.queue, LogQueue::Rewrite);
                self.entries_index[i + distance].queue = LogQueue::Rewrite;
                self.rewrite_count += 1;
            }

            self.entries_index[i + distance].file_num = ei.file_num;
            self.entries_index[i + distance].base_offset = ei.base_offset;
            self.entries_index[i + distance].compression_type = ei.compression_type;
            self.entries_index[i + distance].batch_len = ei.batch_len;
            self.entries_index[i + distance].offset = ei.offset;
            self.entries_index[i + distance].len = ei.len;
        }

        // For rewritten entries, clean the cache.
        let rewritten_cache = self.entries_index[distance + len - 1].index;
        self.compact_cache_to(rewritten_cache + 1);

        compacted_rewrite_operations
    }

    pub fn put(&mut self, key: Vec<u8>, value: Vec<u8>, file_num: u64) {
        if let Some(origin) = self.kvs.insert(key, (value, LogQueue::Append, file_num)) {
            if origin.1 == LogQueue::Rewrite {
                self.global_stats.add_compacted_rewrite(1);
            }
        }
    }

    pub fn rewrite_key(&mut self, key: Vec<u8>, latest_rewrite: Option<u64>, file_num: u64) {
        self.global_stats.add_rewrite(1);
        if let Some(value) = self.kvs.get_mut(&key) {
            if value.1 == LogQueue::Append {
                if let Some(latest_rewrite) = latest_rewrite {
                    if value.2 <= latest_rewrite {
                        value.1 = LogQueue::Rewrite;
                        value.2 = file_num;
                    }
                } else {
                    // The rewritten key/value pair has been overwritten.
                    self.global_stats.add_compacted_rewrite(1);
                }
            } else {
                assert!(value.2 <= file_num);
                value.2 = file_num;
            }
        } else {
            // The rewritten key/value pair has been compacted.
            self.global_stats.add_compacted_rewrite(1);
        }
    }

    pub fn put_rewrite(&mut self, key: Vec<u8>, value: Vec<u8>, file_num: u64) {
        self.kvs.insert(key, (value, LogQueue::Rewrite, file_num));
        self.global_stats.add_rewrite(1);
    }

    pub fn delete(&mut self, key: &[u8]) {
        if let Some(value) = self.kvs.remove(key) {
            if value.1 == LogQueue::Rewrite {
                self.global_stats.add_compacted_rewrite(1);
            }
        }
    }

    pub fn get(&self, key: &[u8]) -> Option<Vec<u8>> {
        self.kvs.get(key).map(|v| v.0.clone())
    }

    pub fn compact_to(&mut self, mut idx: u64) -> u64 {
        self.compact_cache_to(idx);

        let first_idx = match self.entries_index.front() {
            Some(e) if e.index < idx => e.index,
            _ => return 0,
        };
        let last_idx = self.entries_index.back().unwrap().index;
        idx = cmp::min(last_idx + 1, idx);

        let drain_end = (idx - first_idx) as usize;
        self.entries_index.drain(..drain_end);
        self.shrink_entries_index();

        let rewrite_sub = cmp::min(drain_end, self.rewrite_count);
        self.adjust_rewrite_count(self.rewrite_count - rewrite_sub);
        drain_end as u64
    }

    pub fn compact_cache_to(&mut self, mut idx: u64) {
        let first_idx = match self.entries_cache.front() {
            Some(e) if W::index(e) < idx => W::index(e),
            _ => return,
        };
        let last_index = W::index(self.entries_cache.back().unwrap());
        assert!(last_index == self.entries_index.back().unwrap().index);
        idx = cmp::min(last_index + 1, idx);

        let distance = self.cache_distance();
        let drain_end = (idx - first_idx) as usize;
        self.entries_cache.drain(0..drain_end);

        for i in 0..drain_end {
            let entry_index = &mut self.entries_index[distance + i];
            entry_index.cache_tracker.take();
        }
        self.shrink_entries_cache();
    }

    // If entry exist in cache, return (Entry, None).
    // If entry exist but not in cache, return (None, EntryIndex).
    // If entry not exist, return (None, None).
    pub fn get_entry(&self, index: u64) -> (Option<E>, Option<EntryIndex>) {
        if self.entries_index.is_empty() {
            return (None, None);
        }

        let first_index = self.entries_index.front().unwrap().index;
        let last_index = self.entries_index.back().unwrap().index;
        if index < first_index || index > last_index {
            return (None, None);
        }

        let ioffset = (index - first_index) as usize;
        let cache_distance = self.cache_distance();
        if ioffset < cache_distance {
            self.global_stats.add_cache_miss(1);
            let entry_index = self.entries_index[ioffset].clone();
            (None, Some(entry_index))
        } else {
            self.global_stats.add_cache_hit(1);
            let coffset = ioffset - cache_distance;
            let entry = self.entries_cache[coffset].clone();
            (Some(entry), None)
        }
    }

    pub fn fetch_entries_to(
        &self,
        begin: u64,
        end: u64,
        max_size: Option<usize>,
        vec: &mut Vec<E>,
        vec_idx: &mut Vec<EntryIndex>,
    ) -> Result<()> {
        assert!(end > begin, "fetch_entries_to({}, {})", begin, end);
        let (vec_len, vec_idx_len) = (vec.len(), vec_idx.len());

        if self.entries_index.is_empty() {
            return Err(Error::StorageUnavailable);
        }
        let first_index = self.entries_index.front().unwrap().index;
        if begin < first_index {
            return Err(Error::StorageCompacted);
        }
        let last_index = self.entries_index.back().unwrap().index;
        if end > last_index + 1 {
            return Err(Error::StorageUnavailable);
        }

        let start_pos = (begin - first_index) as usize;
        let mut end_pos = (end - begin) as usize + start_pos;

        // Check max size limitation.
        if let Some(max_size) = max_size {
            let count_limit = self.count_limit(start_pos, end_pos, max_size);
            end_pos = start_pos + count_limit;
        }

        let cache_offset = self.cache_distance();
        if cache_offset < end_pos {
            if start_pos >= cache_offset {
                // All needed entries are in cache.
                let low = start_pos - cache_offset;
                let high = end_pos - cache_offset;
                let (first, second) = slices_in_range(&self.entries_cache, low, high);
                vec.extend_from_slice(first);
                vec.extend_from_slice(second);
            } else {
                // Partial needed entries are in cache.
                let high = end_pos - cache_offset;
                let (first, second) = slices_in_range(&self.entries_cache, 0, high);
                vec.extend_from_slice(first);
                vec.extend_from_slice(second);

                // Entries that not in cache should return their indices.
                let (first, second) = slices_in_range(&self.entries_index, start_pos, cache_offset);
                vec_idx.extend_from_slice(first);
                vec_idx.extend_from_slice(second);
            }
        } else {
            // All needed entries are not in cache
            let (first, second) = slices_in_range(&self.entries_index, start_pos, end_pos);
            vec_idx.extend_from_slice(first);
            vec_idx.extend_from_slice(second);
        }

        let (hit, miss) = (vec.len() - vec_len, vec_idx.len() - vec_idx_len);
        self.global_stats.add_cache_hit(hit);
        self.global_stats.add_cache_miss(miss);
        Ok(())
    }

    pub fn fetch_rewrite_entries(
        &self,
        latest_rewrite: u64,
        vec: &mut Vec<E>,
        vec_idx: &mut Vec<EntryIndex>,
    ) -> Result<()> {
        let begin = self
            .entries_index
            .iter()
            .find(|e| e.queue == LogQueue::Append);
        let end = self
            .entries_index
            .iter()
            .rev()
            .find(|e| e.file_num <= latest_rewrite);
        if let (Some(begin), Some(end)) = (begin, end) {
            if begin.index <= end.index {
                return self.fetch_entries_to(begin.index, end.index + 1, None, vec, vec_idx);
            }
        }
        Ok(())
    }

    pub fn fetch_entries_from_rewrite(
        &self,
        vec: &mut Vec<E>,
        vec_idx: &mut Vec<EntryIndex>,
    ) -> Result<()> {
        if self.rewrite_count > 0 {
            let end = self.entries_index[self.rewrite_count].index;
            let first = self.entries_index.front().unwrap().index;
            return self.fetch_entries_to(first, end, None, vec, vec_idx);
        }
        Ok(())
    }

    pub fn fetch_rewrite_kvs(&self, latest_rewrite: u64, vec: &mut Vec<(Vec<u8>, Vec<u8>)>) {
        for (key, (value, queue, file_num)) in &self.kvs {
            if *queue == LogQueue::Append && *file_num <= latest_rewrite {
                vec.push((key.clone(), value.clone()));
            }
        }
    }

    pub fn fetch_kvs_from_rewrite(&self, vec: &mut Vec<(Vec<u8>, Vec<u8>)>) {
        for (key, (value, queue, _)) in &self.kvs {
            if *queue == LogQueue::Rewrite {
                vec.push((key.clone(), value.clone()));
            }
        }
    }

    pub fn min_file_num(&self, queue: LogQueue) -> Option<u64> {
        let entry = match queue {
            LogQueue::Append => self.entries_index.get(self.rewrite_count),
            LogQueue::Rewrite if self.rewrite_count == 0 => None,
            LogQueue::Rewrite => self.entries_index.front(),
        };
        let ents_min = entry.map(|e| e.file_num);
        let kvs_min = self.kvs_min_file_num(queue);
        match (ents_min, kvs_min) {
            (Some(ents_min), Some(kvs_min)) => Some(cmp::min(ents_min, kvs_min)),
            (Some(ents_min), None) => Some(ents_min),
            (None, Some(kvs_min)) => Some(kvs_min),
            (None, None) => None,
        }
    }

    pub fn entries_count(&self) -> usize {
        self.entries_index.len()
    }

    pub fn region_id(&self) -> u64 {
        self.region_id
    }

    pub fn first_index(&self) -> Option<u64> {
        self.entries_index.front().map(|e| e.index)
    }

    pub fn last_index(&self) -> Option<u64> {
        self.entries_index.back().map(|e| e.index)
    }

    pub fn kvs_min_file_num(&self, queue: LogQueue) -> Option<u64> {
        self.kvs
            .values()
            .filter(|v| v.1 == queue)
            .fold(None, |min, v| Some(cmp::min(min.unwrap_or(u64::MAX), v.2)))
    }

    fn count_limit(&self, start_idx: usize, end_idx: usize, max_size: usize) -> usize {
        assert!(start_idx < end_idx);
        let (first, second) = slices_in_range(&self.entries_index, start_idx, end_idx);

        let (mut count, mut total_size) = (0, 0);
        for i in first.iter().chain(second) {
            count += 1;
            total_size += i.len;
            if total_size as usize > max_size {
                // No matter max_size's value, fetch one entry at lease.
                return cmp::max(count - 1, 1);
            }
        }
        count
    }
}

#[cfg(test)]
mod tests {
    use super::*;
    use raft::eraftpb::Entry;
    use std::sync::atomic::AtomicUsize;

    impl<E: Message + Clone, W: EntryExt<E>> MemTable<E, W> {
        pub fn max_file_num(&self, queue: LogQueue) -> Option<u64> {
            let entry = match queue {
                LogQueue::Append if self.rewrite_count == self.entries_index.len() => None,
                LogQueue::Append => self.entries_index.back(),
                LogQueue::Rewrite if self.rewrite_count == 0 => None,
                LogQueue::Rewrite => self.entries_index.get(self.rewrite_count - 1),
            };
            let ents_max = entry.map(|e| e.file_num);

            let kvs_max = self.kvs_max_file_num(queue);
            match (ents_max, kvs_max) {
                (Some(ents_max), Some(kvs_max)) => Some(cmp::max(ents_max, kvs_max)),
                (Some(ents_max), None) => Some(ents_max),
                (None, Some(kvs_max)) => Some(kvs_max),
                (None, None) => None,
            }
        }

        pub fn kvs_max_file_num(&self, queue: LogQueue) -> Option<u64> {
            self.kvs
                .values()
                .filter(|v| v.1 == queue)
                .fold(None, |max, v| Some(cmp::max(max.unwrap_or(0), v.2)))
        }

        pub fn fetch_all(&self, vec: &mut Vec<E>, vec_idx: &mut Vec<EntryIndex>) {
            if self.entries_index.is_empty() {
                return;
            }

            let begin = self.entries_index.front().unwrap().index;
            let end = self.entries_index.back().unwrap().index + 1;
            self.fetch_entries_to(begin, end, None, vec, vec_idx)
                .unwrap();
        }

        fn entries_size(&self) -> usize {
            self.entries_index.iter().fold(0, |acc, e| acc + e.len) as usize
        }

        fn check_entries_index_and_cache(&self) {
            if self.entries_index.is_empty() {
                assert!(self.entries_cache.is_empty());
                return;
            }

            let ei_first = self.entries_index.front().unwrap();
            let ei_last = self.entries_index.back().unwrap();
            assert_eq!(
                ei_last.index - ei_first.index + 1,
                self.entries_index.len() as u64
            );

            if !self.entries_cache.is_empty() {
                let distance = self.cache_distance();
                let cache_first = self.entries_cache.front().unwrap();
                let cache_last = self.entries_cache.back().unwrap();
                assert_eq!(W::index(cache_last), ei_last.index);
                assert_eq!(self.entries_index[distance].index, W::index(cache_first));
            }
        }
    }

    #[test]
    fn test_memtable_append() {
        let region_id = 8;
        let stats = Arc::new(GlobalStats::default());
        let mut memtable = MemTable::<Entry, Entry>::new(region_id, stats.clone());

        // Append entries [10, 20) file_num = 1.
        // after appending
        // [10, 20) file_num = 1
        let (ents, ents_idx) = generate_ents(10, 20, LogQueue::Append, 1, &stats);
        memtable.append(ents, ents_idx);
        assert_eq!(memtable.entries_size(), 10);
        assert_eq!(stats.cache_size(), 10);
        assert_eq!(memtable.min_file_num(LogQueue::Append).unwrap(), 1);
        assert_eq!(memtable.max_file_num(LogQueue::Append).unwrap(), 1);
        memtable.check_entries_index_and_cache();

        // Append entries [20, 30) file_num = 2.
        // after appending:
        // [10, 20) file_num = 1
        // [20, 30) file_num = 2
        let (ents, ents_idx) = generate_ents(20, 30, LogQueue::Append, 2, &stats);
        memtable.append(ents, ents_idx);
        assert_eq!(memtable.entries_size(), 20);
        assert_eq!(stats.cache_size(), 20);
        assert_eq!(memtable.min_file_num(LogQueue::Append).unwrap(), 1);
        assert_eq!(memtable.max_file_num(LogQueue::Append).unwrap(), 2);
        memtable.check_entries_index_and_cache();

        // Partial overlap Appending.
        // Append entries [25, 35) file_num = 3.
        // After appending:
        // [10, 20) file_num = 1
        // [20, 25) file_num = 2
        // [25, 35) file_num = 3
        let (ents, ents_idx) = generate_ents(25, 35, LogQueue::Append, 3, &stats);
        memtable.append(ents, ents_idx);
        assert_eq!(memtable.entries_size(), 25);
        assert_eq!(stats.cache_size(), 25);
        assert_eq!(memtable.min_file_num(LogQueue::Append).unwrap(), 1);
        assert_eq!(memtable.max_file_num(LogQueue::Append).unwrap(), 3);
        memtable.check_entries_index_and_cache();

        // Full overlap Appending.
        // Append entries [10, 40) file_num = 4.
        // After appending:
        // [10, 40) file_num = 4
        let (ents, ents_idx) = generate_ents(10, 40, LogQueue::Append, 4, &stats);
        memtable.append(ents, ents_idx);
        assert_eq!(memtable.entries_size(), 30);
        assert_eq!(stats.cache_size(), 30);
        assert_eq!(memtable.min_file_num(LogQueue::Append).unwrap(), 4);
        assert_eq!(memtable.max_file_num(LogQueue::Append).unwrap(), 4);
        memtable.check_entries_index_and_cache();
    }

    #[test]
    fn test_memtable_compact() {
        let region_id = 8;
        let stats = Arc::new(GlobalStats::default());
        let mut memtable = MemTable::<Entry, Entry>::new(region_id, stats.clone());

        // After appending:
        // [0, 10) file_num = 1
        // [10, 20) file_num = 2
        // [20, 25) file_num = 3
        let (ents, ents_idx) = generate_ents(0, 10, LogQueue::Append, 1, &stats);
        memtable.append(ents, ents_idx);
        let (ents, ents_idx) = generate_ents(10, 15, LogQueue::Append, 2, &stats);
        memtable.append(ents, ents_idx);
        let (ents, ents_idx) = generate_ents(15, 20, LogQueue::Append, 2, &stats);
        memtable.append(ents, ents_idx);
        let (ents, ents_idx) = generate_ents(20, 25, LogQueue::Append, 3, &stats);
        memtable.append(ents, ents_idx);

        assert_eq!(memtable.entries_size(), 25);
        assert_eq!(stats.cache_size(), 25);
        assert_eq!(memtable.min_file_num(LogQueue::Append).unwrap(), 1);
        assert_eq!(memtable.max_file_num(LogQueue::Append).unwrap(), 3);
        memtable.check_entries_index_and_cache();

        // Compact to 5.
        // Only index is needed to compact.
        assert_eq!(memtable.compact_to(5), 5);
        assert_eq!(memtable.entries_size(), 20);
        assert_eq!(stats.cache_size(), 20);
        assert_eq!(memtable.min_file_num(LogQueue::Append).unwrap(), 1);
        assert_eq!(memtable.max_file_num(LogQueue::Append).unwrap(), 3);
        memtable.check_entries_index_and_cache();

        // Compact to 20.
        // Both index and cache need compaction.
        assert_eq!(memtable.compact_to(20), 15);
        assert_eq!(memtable.entries_size(), 5);
        assert_eq!(stats.cache_size(), 5);
        assert_eq!(memtable.min_file_num(LogQueue::Append).unwrap(), 3);
        assert_eq!(memtable.max_file_num(LogQueue::Append).unwrap(), 3);
        memtable.check_entries_index_and_cache();

        // Compact to 20 or smaller index, nothing happens.
        assert_eq!(memtable.compact_to(20), 0);
        assert_eq!(memtable.compact_to(15), 0);
        assert_eq!(memtable.entries_size(), 5);
        assert_eq!(stats.cache_size(), 5);
        memtable.check_entries_index_and_cache();
    }

    #[test]
    fn test_memtable_compact_cache() {
        let region_id = 8;
        let stats = Arc::new(GlobalStats::default());
        let mut memtable = MemTable::<Entry, Entry>::new(region_id, stats.clone());

        // After appending:
        // [0, 10) file_num = 1
        // [10, 20) file_num = 2
        // [20, 25) file_num = 3
        let (ents, ents_idx) = generate_ents(0, 10, LogQueue::Append, 1, &stats);
        memtable.append(ents, ents_idx);
        let (ents, ents_idx) = generate_ents(10, 15, LogQueue::Append, 2, &stats);
        memtable.append(ents, ents_idx);
        let (ents, ents_idx) = generate_ents(15, 20, LogQueue::Append, 2, &stats);
        memtable.append(ents, ents_idx);
        let (ents, ents_idx) = generate_ents(20, 25, LogQueue::Append, 3, &stats);
        memtable.append(ents, ents_idx);

        assert_eq!(memtable.entries_size(), 25);
        assert_eq!(stats.cache_size(), 25);
        assert_eq!(memtable.min_file_num(LogQueue::Append).unwrap(), 1);
        assert_eq!(memtable.max_file_num(LogQueue::Append).unwrap(), 3);
        memtable.check_entries_index_and_cache();

        // Compact cache to 15.
        memtable.compact_cache_to(15);
        assert_eq!(stats.cache_size(), 10);
        memtable.check_entries_index_and_cache();

        // Compact cache to 20.
        memtable.compact_to(20);
        assert_eq!(stats.cache_size(), 5);
        memtable.check_entries_index_and_cache();

        // Compact cache to 25.
        memtable.compact_cache_to(25);
        assert_eq!(stats.cache_size(), 0);
        memtable.check_entries_index_and_cache();
    }

    #[test]
    fn test_memtable_fetch() {
        let region_id = 8;
        let stats = Arc::new(GlobalStats::default());
        let mut memtable = MemTable::<Entry, Entry>::new(region_id, stats.clone());

        // After appending and compact cache:
        // [0, 10) file_num = 1, not in cache
        // [10, 15) file_num = 2, not in cache
        // [15, 20) file_num = 2, in cache
        // [20, 25) file_num = 3, in cache
        let (ents, ents_idx) = generate_ents(0, 10, LogQueue::Append, 1, &stats);
        memtable.append(ents, ents_idx);
        let (ents, ents_idx) = generate_ents(10, 20, LogQueue::Append, 2, &stats);
        memtable.append(ents, ents_idx);
        let (ents, ents_idx) = generate_ents(20, 25, LogQueue::Append, 3, &stats);
        memtable.append(ents, ents_idx);
        memtable.compact_cache_to(15);

        // Fetching all
        // Only latest 10 entries are in cache.
        let mut ents = vec![];
        let mut ents_idx = vec![];
        memtable.fetch_all(&mut ents, &mut ents_idx);
        assert_eq!(ents.len(), 10);
        assert_eq!(ents[0].get_index(), 15);
        assert_eq!(ents[9].get_index(), 24);
        assert_eq!(ents_idx.len(), 15);
        assert_eq!(ents_idx[0].index, 0);
        assert_eq!(ents_idx[14].index, 14);
        assert_eq!(stats.cache_hit(), 10);
        assert_eq!(stats.cache_miss(), 15);

        // After compact:
        // [10, 15) file_num = 2, not in cache
        // [15, 20) file_num = 2, in cache
        // [20, 25) file_num = 3, in cache
        assert_eq!(memtable.compact_to(10), 10);

        // Out of range fetching.
        ents.clear();
        ents_idx.clear();
        assert!(memtable
            .fetch_entries_to(5, 15, None, &mut ents, &mut ents_idx)
            .is_err());

        // Out of range fetching.
        ents.clear();
        ents_idx.clear();
        assert!(memtable
            .fetch_entries_to(20, 30, None, &mut ents, &mut ents_idx)
            .is_err());

        // All needed entries are in cache.
        ents.clear();
        ents_idx.clear();
        stats.reset_cache();
        memtable
            .fetch_entries_to(20, 25, None, &mut ents, &mut ents_idx)
            .unwrap();
        assert_eq!(ents.len(), 5);
        assert_eq!(ents[0].get_index(), 20);
        assert_eq!(ents[4].get_index(), 24);
        assert!(ents_idx.is_empty());
        assert_eq!(stats.cache_hit(), 5);

        // All needed entries are not in cache.
        ents.clear();
        ents_idx.clear();
        stats.reset_cache();
        memtable
            .fetch_entries_to(10, 15, None, &mut ents, &mut ents_idx)
            .unwrap();
        assert!(ents.is_empty());
        assert_eq!(ents_idx.len(), 5);
        assert_eq!(ents_idx[0].index, 10);
        assert_eq!(ents_idx[4].index, 14);
        assert_eq!(stats.cache_miss(), 5);

        // Some needed entries are in cache, the others are not.
        ents.clear();
        ents_idx.clear();
        stats.reset_cache();
        memtable
            .fetch_entries_to(10, 25, None, &mut ents, &mut ents_idx)
            .unwrap();
        assert_eq!(ents.len(), 10);
        assert_eq!(ents[0].get_index(), 15);
        assert_eq!(ents[9].get_index(), 24);
        assert_eq!(ents_idx.len(), 5);
        assert_eq!(ents_idx[0].index, 10);
        assert_eq!(ents_idx[4].index, 14);
        assert_eq!(stats.cache_hit(), 10);
        assert_eq!(stats.cache_miss(), 5);

        // Max size limitation range fetching.
        // Only can fetch [10, 20) because of size limitation,
        // and [10, 15) is not in cache, [15, 20) is in cache.
        ents.clear();
        ents_idx.clear();
        let max_size = Some(10);
        stats.reset_cache();
        memtable
            .fetch_entries_to(10, 25, max_size, &mut ents, &mut ents_idx)
            .unwrap();
        assert_eq!(ents.len(), 5);
        assert_eq!(ents[0].get_index(), 15);
        assert_eq!(ents[4].get_index(), 19);
        assert_eq!(ents_idx.len(), 5);
        assert_eq!(ents_idx[0].index, 10);
        assert_eq!(ents_idx[4].index, 14);
        assert_eq!(stats.cache_hit(), 5);
        assert_eq!(stats.cache_miss(), 5);

        // Even max size limitation is 0, at least fetch one entry.
        ents.clear();
        ents_idx.clear();
        stats.reset_cache();
        memtable
            .fetch_entries_to(20, 25, Some(0), &mut ents, &mut ents_idx)
            .unwrap();
        assert_eq!(ents.len(), 1);
        assert_eq!(ents[0].get_index(), 20);
        assert!(ents_idx.is_empty());
        assert_eq!(stats.cache_hit(), 1);
    }

    #[test]
    fn test_memtable_fetch_rewrite() {
        let region_id = 8;
        let stats = Arc::new(GlobalStats::default());
        let mut memtable = MemTable::<Entry, Entry>::new(region_id, stats.clone());

        // After appending:
        // [0, 10) file_num = 1
        // [10, 20) file_num = 2
        // [20, 25) file_num = 3
        let (ents, ents_idx) = generate_ents(0, 10, LogQueue::Append, 1, &stats);
        memtable.append(ents, ents_idx);
        memtable.put(b"k1".to_vec(), b"v1".to_vec(), 1);
        let (ents, ents_idx) = generate_ents(10, 20, LogQueue::Append, 2, &stats);
        memtable.append(ents, ents_idx);
        memtable.put(b"k2".to_vec(), b"v2".to_vec(), 2);
        let (ents, ents_idx) = generate_ents(20, 25, LogQueue::Append, 3, &stats);
        memtable.append(ents, ents_idx);
        memtable.put(b"k3".to_vec(), b"v3".to_vec(), 3);

        // After rewriting:
        // [0, 10) queue = rewrite, file_num = 50,
        // [10, 20) file_num = 2
        // [20, 25) file_num = 3
        let (_, ents_idx) = generate_ents(0, 10, LogQueue::Rewrite, 50, &stats);
        memtable.rewrite(ents_idx, Some(1));
        memtable.rewrite_key(b"k1".to_vec(), Some(1), 50);
        assert_eq!(memtable.entries_size(), 25);
        assert_eq!(stats.cache_size(), 15);

        memtable.compact_cache_to(15);
        let (mut ents, mut ents_idx) = (vec![], vec![]);
        assert!(memtable
            .fetch_rewrite_entries(2, &mut ents, &mut ents_idx)
            .is_ok());
        assert_eq!(ents.len(), 5);
        assert_eq!(ents_idx.len(), 5);
        assert_eq!(ents.first().unwrap().index, 15);
        assert_eq!(ents_idx.last().unwrap().index, 14);

        ents.clear();
        ents_idx.clear();
        assert!(memtable
            .fetch_entries_from_rewrite(&mut ents, &mut ents_idx)
            .is_ok());
        assert_eq!(ents_idx.len(), 10);
        assert_eq!(ents_idx.first().unwrap().index, 0);
        assert_eq!(ents_idx.last().unwrap().index, 9);
    }

    #[test]
    fn test_memtable_kv_operations() {
        let region_id = 8;
        let stats = Arc::new(GlobalStats::default());
        let mut memtable = MemTable::<Entry, Entry>::new(region_id, stats);

        let (k1, v1) = (b"key1", b"value1");
        let (k5, v5) = (b"key5", b"value5");
        memtable.put(k1.to_vec(), v1.to_vec(), 1);
        memtable.put(k5.to_vec(), v5.to_vec(), 5);
        assert_eq!(memtable.min_file_num(LogQueue::Append).unwrap(), 1);
        assert_eq!(memtable.max_file_num(LogQueue::Append).unwrap(), 5);
        assert_eq!(memtable.get(k1.as_ref()), Some(v1.to_vec()));
        assert_eq!(memtable.get(k5.as_ref()), Some(v5.to_vec()));

        memtable.delete(k5.as_ref());
        assert_eq!(memtable.get(k5.as_ref()), None);
    }

    #[test]
    fn test_memtable_get_entry() {
        let region_id = 8;
        let stats = Arc::new(GlobalStats::default());
        let mut memtable = MemTable::<Entry, Entry>::new(region_id, stats.clone());

        // [5, 10) file_num = 1, not in cache
        // [10, 20) file_num = 2, in cache
        let (ents, ents_idx) = generate_ents(5, 10, LogQueue::Append, 1, &stats);
        memtable.append(ents, ents_idx);
        let (ents, ents_idx) = generate_ents(10, 20, LogQueue::Append, 2, &stats);
        memtable.append(ents, ents_idx);
        memtable.compact_cache_to(10);

        // Not in range.
        assert_eq!(memtable.get_entry(2), (None, None));
        assert_eq!(memtable.get_entry(25), (None, None));

        // In cache.
        let (entry, _) = memtable.get_entry(10);
        assert_eq!(entry.unwrap().get_index(), 10);

        // Not in cache.
        let (_, entry_idx) = memtable.get_entry(5);
        assert_eq!(entry_idx.unwrap().index, 5);
    }

    #[test]
    fn test_memtable_rewrite() {
        let region_id = 8;
        let stats = Arc::new(GlobalStats::default());
        let mut memtable = MemTable::<Entry, Entry>::new(region_id, stats.clone());

        // After appending and compacting:
        // [10, 20) file_num = 2, not in cache;
        // [20, 30) file_num = 3, 5 not in cache, 5 in cache;
        // [30, 40) file_num = 4, in cache.
        let (ents, ents_idx) = generate_ents(10, 20, LogQueue::Append, 2, &stats);
        memtable.append(ents, ents_idx);
        memtable.put(b"kk1".to_vec(), b"vv1".to_vec(), 2);
        let (ents, ents_idx) = generate_ents(20, 30, LogQueue::Append, 3, &stats);
        memtable.append(ents, ents_idx);
        memtable.put(b"kk2".to_vec(), b"vv2".to_vec(), 3);
        let (ents, ents_idx) = generate_ents(30, 40, LogQueue::Append, 4, &stats);
        memtable.append(ents, ents_idx);
        memtable.put(b"kk3".to_vec(), b"vv3".to_vec(), 4);
        memtable.compact_cache_to(25);

        assert_eq!(memtable.entries_size(), 30);
        assert_eq!(stats.cache_size(), 15);
        assert_eq!(memtable.min_file_num(LogQueue::Append).unwrap(), 2);
        assert_eq!(memtable.max_file_num(LogQueue::Append).unwrap(), 4);
        memtable.check_entries_index_and_cache();

        // Rewrite compacted entries.
        let (_, ents_idx) = generate_ents(0, 10, LogQueue::Rewrite, 50, &stats);
        memtable.rewrite(ents_idx, Some(1));
        memtable.rewrite_key(b"kk0".to_vec(), Some(1), 50);

        assert_eq!(memtable.min_file_num(LogQueue::Append).unwrap(), 2);
        assert_eq!(memtable.max_file_num(LogQueue::Append).unwrap(), 4);
        assert!(memtable.min_file_num(LogQueue::Rewrite).is_none());
        assert!(memtable.max_file_num(LogQueue::Rewrite).is_none());
        assert_eq!(memtable.rewrite_count, 0);
        assert_eq!(memtable.get(b"kk0"), None);
        assert_eq!(memtable.global_stats.rewrite_operations(), 11);
        assert_eq!(memtable.global_stats.compacted_rewrite_operations(), 11);

        // Rewrite compacted entries + valid entries.
        let (_, ents_idx) = generate_ents(0, 20, LogQueue::Rewrite, 100, &stats);
        memtable.rewrite(ents_idx, Some(2));
        memtable.rewrite_key(b"kk0".to_vec(), Some(1), 50);
        memtable.rewrite_key(b"kk1".to_vec(), Some(2), 100);

        assert_eq!(memtable.min_file_num(LogQueue::Append).unwrap(), 3);
        assert_eq!(memtable.max_file_num(LogQueue::Append).unwrap(), 4);
        assert_eq!(memtable.min_file_num(LogQueue::Rewrite).unwrap(), 100);
        assert_eq!(memtable.max_file_num(LogQueue::Rewrite).unwrap(), 100);
        assert_eq!(memtable.rewrite_count, 10);
        assert_eq!(memtable.get(b"kk1"), Some(b"vv1".to_vec()));
        assert_eq!(memtable.global_stats.rewrite_operations(), 33);
        assert_eq!(memtable.global_stats.compacted_rewrite_operations(), 22);

        // Rewrite vaild entries, some of them are in cache.
        let (_, ents_idx) = generate_ents(20, 30, LogQueue::Rewrite, 101, &stats);
        memtable.rewrite(ents_idx, Some(3));
        memtable.rewrite_key(b"kk2".to_vec(), Some(3), 101);

        assert_eq!(stats.cache_size(), 10); // Clean rewritten entries from cache.
        assert_eq!(memtable.min_file_num(LogQueue::Append).unwrap(), 4);
        assert_eq!(memtable.max_file_num(LogQueue::Append).unwrap(), 4);
        assert_eq!(memtable.min_file_num(LogQueue::Rewrite).unwrap(), 100);
        assert_eq!(memtable.max_file_num(LogQueue::Rewrite).unwrap(), 101);
        assert_eq!(memtable.rewrite_count, 20);
        assert_eq!(memtable.get(b"kk2"), Some(b"vv2".to_vec()));
        assert_eq!(memtable.global_stats.rewrite_operations(), 44);
        assert_eq!(memtable.global_stats.compacted_rewrite_operations(), 22);

        // Put some entries overwritting entires in file 4.
        let (ents, ents_idx) = generate_ents(35, 36, LogQueue::Append, 5, &stats);
        memtable.append(ents, ents_idx);
        memtable.put(b"kk3".to_vec(), b"vv33".to_vec(), 5);
        assert_eq!(stats.cache_size(), 6);
        assert_eq!(memtable.entries_index.back().unwrap().index, 35);

        // Rewrite valid + overwritten entries.
        let (_, ents_idx) = generate_ents(30, 40, LogQueue::Rewrite, 102, &stats);
        memtable.rewrite(ents_idx, Some(4));
        memtable.rewrite_key(b"kk3".to_vec(), Some(4), 102);

        assert_eq!(stats.cache_size(), 0);
        assert_eq!(memtable.min_file_num(LogQueue::Append).unwrap(), 5);
        assert_eq!(memtable.max_file_num(LogQueue::Append).unwrap(), 5);
        assert_eq!(memtable.min_file_num(LogQueue::Rewrite).unwrap(), 100);
        assert_eq!(memtable.max_file_num(LogQueue::Rewrite).unwrap(), 102);
        assert_eq!(memtable.rewrite_count, 25);
        assert_eq!(memtable.get(b"kk3"), Some(b"vv33".to_vec()));
        assert_eq!(memtable.global_stats.rewrite_operations(), 55);
        assert_eq!(memtable.global_stats.compacted_rewrite_operations(), 27);

        // Compact after rewrite.
        let (ents, ents_idx) = generate_ents(35, 50, LogQueue::Append, 6, &stats);
        memtable.append(ents, ents_idx);
        memtable.compact_to(30);
        assert_eq!(memtable.entries_index.back().unwrap().index, 49);
        assert_eq!(memtable.rewrite_count, 5);
        assert_eq!(memtable.global_stats.rewrite_operations(), 55);
        assert_eq!(memtable.global_stats.compacted_rewrite_operations(), 47);
        assert_eq!(stats.cache_size(), 15);
        memtable.compact_to(40);
        assert_eq!(memtable.rewrite_count, 0);
        assert_eq!(memtable.global_stats.rewrite_operations(), 55);
        assert_eq!(memtable.global_stats.compacted_rewrite_operations(), 52);
        assert_eq!(stats.cache_size(), 10);

        let (_, ents_idx) = generate_ents(30, 36, LogQueue::Rewrite, 103, &stats);
        memtable.rewrite(ents_idx, Some(5));
        memtable.rewrite_key(b"kk3".to_vec(), Some(5), 103);

        assert_eq!(memtable.min_file_num(LogQueue::Append).unwrap(), 6);
        assert_eq!(memtable.max_file_num(LogQueue::Append).unwrap(), 6);
        assert_eq!(memtable.min_file_num(LogQueue::Rewrite).unwrap(), 100);
        assert_eq!(memtable.max_file_num(LogQueue::Rewrite).unwrap(), 103);
        assert_eq!(memtable.rewrite_count, 0);
        assert_eq!(memtable.global_stats.rewrite_operations(), 62);
        assert_eq!(memtable.global_stats.compacted_rewrite_operations(), 58);
        assert_eq!(stats.cache_size(), 10);

        // Rewrite after cut.
        let (ents, ents_idx) = generate_ents(50, 55, LogQueue::Append, 7, &stats);
        memtable.append(ents, ents_idx);
        let (_, ents_idx) = generate_ents(30, 50, LogQueue::Rewrite, 104, &stats);
        memtable.rewrite(ents_idx, Some(6));
        assert_eq!(memtable.rewrite_count, 10);
        assert_eq!(memtable.global_stats.rewrite_operations(), 82);
        assert_eq!(memtable.global_stats.compacted_rewrite_operations(), 68);
        assert_eq!(stats.cache_size(), 5);

        let (ents, ents_idx) = generate_ents(45, 50, LogQueue::Append, 7, &stats);
        memtable.append(ents, ents_idx);
        assert_eq!(memtable.rewrite_count, 5);
        assert_eq!(memtable.global_stats.rewrite_operations(), 82);
        assert_eq!(memtable.global_stats.compacted_rewrite_operations(), 73);
        assert_eq!(stats.cache_size(), 5);

        let (ents, ents_idx) = generate_ents(40, 50, LogQueue::Append, 7, &stats);
        memtable.append(ents, ents_idx);
        assert_eq!(memtable.rewrite_count, 0);
        assert_eq!(memtable.global_stats.rewrite_operations(), 82);
        assert_eq!(memtable.global_stats.compacted_rewrite_operations(), 78);
        assert_eq!(stats.cache_size(), 10);
    }

    fn generate_ents(
        begin_idx: u64,
        end_idx: u64,
        queue: LogQueue,
        file_num: u64,
        stats: &Arc<GlobalStats>,
    ) -> (Vec<Entry>, Vec<EntryIndex>) {
        assert!(end_idx >= begin_idx);
        let (mut ents, mut ents_idx) = (vec![], vec![]);
        for idx in begin_idx..end_idx {
            let mut ent = Entry::new();
            ent.set_index(idx);
            ents.push(ent);

            let mut ent_idx = EntryIndex::default();
            ent_idx.index = idx;
            ent_idx.queue = queue;
            ent_idx.file_num = file_num;
            ent_idx.offset = idx; // fake offset
            ent_idx.len = 1; // fake size

            if queue != LogQueue::Rewrite {
                let mut tracker = CacheTracker::new(stats.clone(), Arc::new(AtomicUsize::new(1)));
                tracker.global_stats.add_mem_change(1);
                tracker.sub_on_drop = 1;
                ent_idx.cache_tracker = Some(tracker);
            }

            ents_idx.push(ent_idx);
        }
        (ents, ents_idx)
    }
}<|MERGE_RESOLUTION|>--- conflicted
+++ resolved
@@ -208,14 +208,7 @@
             debug_assert!(ei.cache_tracker.is_none());
         }
         self.append(entries, entries_index);
-<<<<<<< HEAD
-        if let Some(index) = self.entries_index.back().map(|ei| ei.index) {
-            // Things in rewrite queue won't appear in cache.
-            self.compact_cache_to(index);
-        }
-=======
         debug_assert!(self.entries_cache.is_empty());
->>>>>>> 48be2d78
 
         let new_rewrite_count = self.entries_index.len();
         self.adjust_rewrite_count(new_rewrite_count);
